--- conflicted
+++ resolved
@@ -89,8 +89,6 @@
         uses: codecov/codecov-action@v3
         with:
           verbose: true
-<<<<<<< HEAD
-          fail_ci_if_error: true
           token: ${{ secrets.CODECOV_TOKEN }}
 
   Schema-Unchanged:  # ensure schema is not changed
@@ -118,7 +116,4 @@
           cargo run --bin check-schema
           cargo run -- server schema --output-file /tmp/openapi.yaml
           set -e
-          diff openapi.yaml /tmp/openapi.yaml
-=======
-          token: ${{ secrets.CODECOV_TOKEN }}
->>>>>>> d8c6d5d7
+          diff openapi.yaml /tmp/openapi.yaml